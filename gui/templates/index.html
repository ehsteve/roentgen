--- conflicted
+++ resolved
@@ -28,11 +28,7 @@
   <center>
     <p>
       Data provided by <a href="https://www.nist.gov/pml/x-ray-mass-attenuation-coefficients">NIST Standard Reference Database 126</a><br>
-<<<<<<< HEAD
       Powered by <a href="https://bokeh.pydata.org/en/latest/">Bokeh</a>, <a href="https://www.astropy.org">Astropy, and <a href="https://github.com/ehsteve/roentgen">Roentgen</a> /
-=======
-      Powered by <a href="https://bokeh.pydata.org/en/latest/">Bokeh</a> /
->>>>>>> c8ab7ef3
       Edit this app on <a href="https://github.com/ehsteve/roentgen/tree/master/gui">Github</a>
     </p>
     </center>
