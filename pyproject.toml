--- conflicted
+++ resolved
@@ -1,13 +1,6 @@
-<<<<<<< HEAD
-[build-system]
-requires = ["setuptools>=45", "setuptools_scm[toml]>=6.2", "wheel"]
-build-backend = 'setuptools.build_meta'
-
-=======
->>>>>>> b8781aca
 [project]
 name = "roentgen"
-version = "0.1.0"
+dynamic = ["version"]
 description = "A Python package for the quantitative analysis of the interaction of energetic x-rays with matter. This package is named after one of the discoverers of X-rays, Wilhelm Rontgen."
 readme = "README.rst"
 requires-python = ">=3.11"
@@ -33,25 +26,18 @@
     "Natural Language :: English",
 ]
 
+[build-system]
+requires = ["hatchling", "uv-dynamic-versioning"]
+build-backend = "hatchling.build"
+
+[tool.hatch.version]
+source = "uv-dynamic-versioning"
+
+[tool.uv-dynamic-versioning]
+fallback-version = "0.0.0"
+
+
 [project.optional-dependencies]
-<<<<<<< HEAD
-dev = [
-  'ruff',
-  'pytest',
-  'pytest-cov',
-  'pytest-astropy',
-  'coverage[toml]',
-  'pytest-doctestplus',
-  'rstcheck',
-  'pre-commit>=3.6.0',
-]
-
-test = ['pytest', 'pytest-astropy', 'pytest-cov', 'coverage[toml]', 'pytest_doctestplus']
-
-style = ['ruff']
-
-docs = ['sphinx', 'sphinx-automodapi', 'matplotlib', 'sphinx-copybutton', 'pydata-sphinx-theme', 'graphviz', 'rstcheck', 'pytest-doctestplus']
-=======
 gui = ["bokeh>=3.8.1"]
 
 [dependency-groups]
@@ -59,6 +45,8 @@
     { include-group = "lint" },
     { include-group = "test" },
     { include-group = "docs" },
+    "ipykernel>=7.1.0",
+    "ipython>=9.8.0",
     "pre-commit>=4.5.1",
 ]
 test = ["coverage>=7.13.0", "pytest>=9.0.2", "pytest-cov>=7.0.0"]
@@ -68,8 +56,8 @@
     "matplotlib>=3.10.8",
     "pytest-doctestplus>=1.6.0",
     "sphinx>=9.0.4",
+    "sphinx-automodapi>=0.22.0",
 ]
->>>>>>> b8781aca
 
 [tool.ruff]
 line-length = 100
@@ -104,139 +92,9 @@
     "conftest.py",
     "conf.py",
     ".csv",
+    "gui"
 ]
 
-<<<<<<< HEAD
-[tool.setuptools.package-data]
-"roentgen.data" = ["**"]
-
-[tool.setuptools]
-packages = ["roentgen"]
-
-[tool.setuptools_scm]
-write_to = "roentgen/_version.py"
-
-[tool.pytest.ini_options]
-testpaths = ["padre_meddea/tests", "docs"]
-doctest_plus = "enabled"
-norecursedirs = ["_build"]
-text_file_format = "rst"
-addopts = "--doctest-rst --doctest-plus --doctest-report ndiff"
-
-[tool.rstcheck]
-report_level = "WARNING"
-ignore_roles = [
-  "py:class",
-  "py:class",
-  "file",
-]
-ignore_directives = [
-    "plot",
-    "doctest",
-    "automodapi",
-    "csv-table",
-]
-ignore_messages = "not referenced"
-
-[tool.ruff]
-# Exclude a variety of commonly ignored directories.
-exclude = [
-  ".bzr",
-  ".direnv",
-  ".eggs",
-  ".git",
-  ".git-rewrite",
-  ".hg",
-  ".ipynb_checkpoints",
-  ".mypy_cache",
-  ".nox",
-  ".pants.d",
-  ".pyenv",
-  ".pytest_cache",
-  ".pytype",
-  ".ruff_cache",
-  ".svn",
-  ".tox",
-  ".venv",
-  ".vscode",
-  "__pypackages__",
-  "_build",
-  "buck-out",
-  "build",
-  "dist",
-  "node_modules",
-  "site-packages",
-  "venv",
-  "conftest.py",
-  "conf.py"
-]
-
-# Same as Black.
-line-length = 88
-indent-width = 4
-
-# Assume Python 3.10
-target-version = "py310"
-
-[tool.ruff.lint]
-# Enable Pyflakes (`F`) and a subset of the pycodestyle (`E`)  codes by default.
-# Unlike Flake8, Ruff doesn't enable pycodestyle warnings (`W`) or
-# McCabe complexity (`C901`) by default.
-select = ["E4", "E7", "E9", "F"]
-ignore = ["F403"]
-
-# Allow fix for all enabled rules (when `--fix`) is provided.
-fixable = ["ALL"]
-unfixable = []
-
-# Allow unused variables when underscore-prefixed.
-dummy-variable-rgx = "^(_+|(_+[a-zA-Z0-9_]*[a-zA-Z0-9]+?))$"
-
-[tool.ruff.format]
-# Like Black, use double quotes for strings.
-quote-style = "double"
-
-# Like Black, indent with spaces, rather than tabs.
-indent-style = "space"
-
-# Like Black, respect magic trailing commas.
-skip-magic-trailing-comma = false
-
-# Like Black, automatically detect the appropriate line ending.
-line-ending = "auto"
-
-# Enable auto-formatting of code examples in docstrings. Markdown,
-# reStructuredText code/literal blocks and doctests are all supported.
-#
-# This is currently disabled by default, but it is planned for this
-# to be opt-out in the future.
-docstring-code-format = false
-
-# Set the line length limit used when formatting code snippets in
-# docstrings.
-#
-# This only has an effect when the `docstring-code-format` setting is
-# enabled.
-docstring-code-line-length = "dynamic"
-
-
-[tool.coverage.html]
-directory = "coverage"
-
-[tool.coverage.report]
-exclude_lines = [
-  # Have to re-enable the standard pragma
-  "pragma: no cover",
-  # Don't complain about packages we have installed
-  "except ImportError",
-  # Don't complain if tests don't hit assertions
-  "raise AssertionError",
-  "raise NotImplementedError",
-  # Ignore branches that don't pertain to this version of Python
-  "pragma: py{ignore_python_version}",
-  # Don't complain about IPython completion helper
-  "def _ipython_key_completions_",
-=======
 [tool.ruff.lint]
 # Enable Pyflakes (`F`) and a subset of the pycodestyle (`E`)  codes by default.
 # Unlike Flake8, Ruff doesn't enable pycodestyle warnings (`W`) or
@@ -283,7 +141,7 @@
 doctest_plus = "enabled"
 norecursedirs = ["_build"]
 text_file_format = "rst"
-addopts = "--doctest-rst --doctest-plus --doctest-report ndiff --cov=roentgen"
+addopts = "--doctest-rst --doctest-plus --doctest-report udiff --cov=roentgen"
 
 
 [tool.coverage.run]
@@ -303,5 +161,4 @@
     '*/roentgen/*/tests/*',
     '*/roentgen/extern/*',
     '*/roentgen/version*',
->>>>>>> b8781aca
 ]