--- conflicted
+++ resolved
@@ -41,18 +41,11 @@
 
 [tool:pytest]
 minversion = 3.0
-<<<<<<< HEAD
 testpaths = "roentgen" "docs"
 norecursedirs = ".tox" "build" "docs[\/]_build" "docs[\/]generated" "*.egg-info" "astropy_helpers" "examples"
 doctest_plus = enabled
 text_file_format = rst
-addopts = --doctest-modules 
-=======
-testpaths = "roentgen" "docs/examples" "docs/guide"
-text_file_format = rst
-doctest_plus = enabled
-# addopts = --doctest-rst -p no:warnings
->>>>>>> 743e3923
+addopts = --doctest-modules
 
 [flake8]
 exclude = extern,sphinx,*parsetab.py,conftest.py,docs/conf.py,setup.py,gui/main.py
