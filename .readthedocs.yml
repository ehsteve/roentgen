--- conflicted
+++ resolved
@@ -4,22 +4,7 @@
 # Required
 version: 2
 
-# Set the OS, Python version and other tools you might need
 build:
-<<<<<<< HEAD
-  os: ubuntu-22.04
-  tools:
-    python: "3.13"
-
-sphinx:
-  # Path to your Sphinx configuration file.
-  configuration: docs/conf.py
-
-# Optionally build your docs in additional formats such as PDF and ePub
-formats:
-  - pdf
-  - epub
-=======
   os: ubuntu-24.04
   tools:
     python: "3.12"
@@ -36,21 +21,10 @@
 formats:
    - pdf
    - epub
->>>>>>> 1d8404db
 
 # Optional but recommended, declare the Python requirements required
 # to build your documentation
 # See https://docs.readthedocs.io/en/stable/guides/reproducible-builds.html
-<<<<<<< HEAD
-python:
-  install:
-    - method: pip
-      path: .
-      extra_requirements:
-        - docs
-        - all
-=======
 # python:
 #   install:
-#     - requirements: docs/requirements.txt
->>>>>>> 1d8404db
+#     - requirements: docs/requirements.txt