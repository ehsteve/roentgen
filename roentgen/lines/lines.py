--- conflicted
+++ resolved
@@ -19,23 +19,9 @@
     )
 )
 # not sure why i need to fix this otherwise it is \ufenergy
-<<<<<<< HEAD
-# remove unit from column title to make it shorter
-emission_lines.rename_column(emission_lines.colnames[0], "energy_ev")
-emission_lines["energy_ev"].unit = u.eV
-emission_lines.add_column(
-    np.round(emission_lines["energy_ev"].to("keV"), 5), name="energy", index=0
-)
-emission_lines["width [eV]"].unit = u.eV
-emission_lines.remove_column("energy_ev")
-emission_lines.rename_column("width [eV]", "width")
-
-emission_lines.add_index("energy")
-=======
 emission_lines.rename_column(emission_lines.colnames[0], "energy")
 emission_lines[emission_lines.colnames[0]].unit = u.eV
 emission_lines.add_index(emission_lines.colnames[0])
->>>>>>> b8781aca
 emission_lines.add_index(emission_lines.colnames[1])
 emission_lines.add_column(
     [get_element_symbol(int(z)) for z in emission_lines["z"]], name="symbol", index=2
@@ -88,23 +74,17 @@
     -------
     line_list : `astropy.table.QTable`
     """
-<<<<<<< HEAD
-    bool_array = (emission_lines["energy"] < energy_high) * (
-        emission_lines["energy"] > energy_low
-    )
-    if element is not None:
-        bool_array *= emission_lines["z"] == get_atomic_number(element)
-=======
     result = QTable()  # this is the default result
 
     energies = emission_lines[emission_lines.colnames[0]]
     bool_array = (energies < energy_high) * (energies > energy_low)
     if np.any(bool_array):
         result = emission_lines[bool_array]
->>>>>>> b8781aca
 
-    if min_intensity > 0:
-        bool_array *= emission_lines["intensity"] >= min_intensity
+    if len(result) > 1 and element is not None:
+        # check to see if any lines from selected element exist in energy range
+        if np.any(result["z"] == get_atomic_number(element)):
+            result = result.loc["z", get_atomic_number(element)]
 
     return emission_lines[bool_array]
 
@@ -128,9 +108,7 @@
 
     energies = []
     columns = []
-    for this_colname, this_element in zip(
-        binding_energies.colnames, binding_energies.loc[z]
-    ):
+    for this_colname, this_element in zip(binding_energies.colnames, binding_energies.loc[z]):
         if isinstance(this_element, u.Quantity) and (this_element.value > 0):
             columns.append(this_colname.split(" ")[0])
             energies.append(this_element)
