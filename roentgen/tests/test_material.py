<<<<<<< HEAD
import numpy as np
import pytest

import astropy.units as u
=======
import os
import pytest

import astropy.units as u
import numpy as np
from astropy.table import Table
from astropy.io import ascii
>>>>>>> 2223bf5f

import roentgen
from roentgen.absorption.material import Compound, MassAttenuationCoefficient, Material
from roentgen.util import is_an_element

all_materials = list(roentgen.elements["symbol"]) + list(roentgen.compounds["symbol"])
energy_array = u.Quantity(np.arange(1, 100, 1), "keV")


@pytest.fixture(params=all_materials)
def mass_atten(request):
    return MassAttenuationCoefficient(request.param)


def test_is_an_element_symbol():
    """Test that function is okay with all known elements symbols"""
    for el in roentgen.elements["symbol"]:
        assert is_an_element(el)


def test_is_an_element_caseinsensitive_symbol():
    """Test that searching for an element symbol is not case sensitive"""
    for el in roentgen.elements["symbol"]:
        assert is_an_element(el.upper())
        assert is_an_element(el.lower())
        assert is_an_element(el.capitalize())


def test_is_an_element_name():
    """Test that function is okay with all known elements names"""
    for el in roentgen.elements["name"]:
        assert is_an_element(el)


def test_is_an_element_caseinsensitive_name():
    """Test that searching for an element name is not case sensitive"""
    for el in roentgen.elements["name"]:
        assert is_an_element(el.upper())
        assert is_an_element(el.lower())
        assert is_an_element(el.capitalize())


def test_mass_atten(mass_atten):
    # check that all materials can load a MassAttenuationCoefficient object
    assert isinstance(mass_atten, MassAttenuationCoefficient)


def test_returns_quantity(mass_atten):
    assert isinstance(mass_atten.func(1 * u.keV), u.Quantity)


def test_number_of_energies(mass_atten):
    energy = u.Quantity(np.arange(1, 1000), "keV")
    atten = mass_atten.func(energy)
    assert len(energy) == len(atten)


@pytest.fixture(params=all_materials)
def material(request):
    return Material(request.param, 500 * u.micron)


def test_material(material):
    assert isinstance(material, Material)


def test_twomaterials_to_compound(material):
    # check that adding two materials returns a compound
    assert isinstance(material + Material("Si", 500 * u.micron), Compound)


def test_threematerials_to_compound(material):
    # check that adding three materials returns a compound
    assert isinstance(
        material + Material("Ge", 500 * u.micron) + Material("cdte", 100 * u.micron),
        Compound,
    )


def test_compound_calculations(material):
    comp = Material("Ge", 500 * u.micron) + Material("cdte", 100 * u.micron)
    # test that it returns the same number of elements as energy array
    assert len(comp.absorption(energy_array)) == len(energy_array)
    assert len(comp.transmission(energy_array)) == len(energy_array)


@pytest.fixture(params=all_materials)
def thick_material(request):
    return Material(request.param, 500 * u.Mm)


def test_opaque(thick_material):
    # check that extremely large amounts of material mean no transmission
    assert thick_material.transmission(1 * u.keV) < 1e-6


@pytest.fixture(params=all_materials)
def thin_material(request):
    return Material(request.param, 1e-6 * u.pm)


def test_transparent(thin_material):
    # check that extremely large amounts of material mean no transmission
    assert thin_material.transmission(1 * u.keV) > 0.90


def test_linear_attenuation_coefficient():
    assert Material("Si", 1 * u.mm).linear_attenuation_coefficient(10 * u.keV) == 78.9637 / u.cm<|MERGE_RESOLUTION|>--- conflicted
+++ resolved
@@ -1,17 +1,7 @@
-<<<<<<< HEAD
 import numpy as np
 import pytest
 
 import astropy.units as u
-=======
-import os
-import pytest
-
-import astropy.units as u
-import numpy as np
-from astropy.table import Table
-from astropy.io import ascii
->>>>>>> 2223bf5f
 
 import roentgen
 from roentgen.absorption.material import Compound, MassAttenuationCoefficient, Material
