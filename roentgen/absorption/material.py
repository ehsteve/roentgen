<<<<<<< HEAD
"""A module to enable the analyze the transmission and absorption of x-rays through materials"""
=======
"""
"""
import os
>>>>>>> b8781aca

import numpy as np
from scipy import interpolate

import astropy.units as u

import roentgen
from roentgen.util import (
    get_atomic_number,
    get_compound_index,
    get_material_density,
    get_material_name,
    get_material_symbol,
    is_an_element,
    is_in_known_compounds,
)

__all__ = ["Material", "MassAttenuationCoefficient", "Stack", "Response"]

_package_directory = roentgen._package_directory
_data_directory = roentgen._data_directory


class Material(object):
    """
    An object which enables the calculation of the x-ray transmission and
    absorption of a material (e.g. an element or a compound/mixture).

    A material may be composed of a single atomic element such as Aluminum ('Al'), or composed of number of elements and/or compounds.

    Parameters
    ----------
    material_str : str or dict
        A string representation of the material which includes an element symbol
        (e.g. Si), an element name (e.g. Silicon), or the name of a compound
        (e.g. cdte, mylar). For supported elements see :download:`elements.csv <../../roentgen/data/elements.csv>` and for compounds see :download:`compounds_mixtures.csv <../../roentgen/data/compounds_mixtures.csv>`.
        Can also be a dictionary of element and compounds with fractional masses (ex. {"Cu":0.70, "Zn":0.30})
    thickness : `astropy.units.Quantity`
        The thickness of the material
    density : `astropy.units.Quantity`, optional
        The density of the material.
        If not provided, uses default values which can be found in :download:`elements.csv <../../roentgen/data/elements.csv>` for elements or
        in :download:`compounds_mixtures.csv <../../roentgen/data/compounds_mixtures.csv>` for compounds.
        If many materials are present, calculates the weighted density.

    .. warning::
        Elements beyond z = 92 are not supported by this class.

    Attributes
    ----------
    symbols : `list`
        A list of material symbol
    material_names : `list`
        A list of material names
    name : `str`
        A name for the material
    fractional_masses : `np.ndarray`
        A normalized array of fractional masses
    mass_attenuation_coefficients : `list`
        A list of `MassAttenuationCoefficient`

    Methods
    -------
    mass_attenuation_coefficient(energy)
        The mass attenuation coefficient for the material at energy

    Examples
    --------
    >>> from roentgen.absorption.material import Material
    >>> import astropy.units as u
    >>> detector = Material('cdte', 500 * u.um)
    >>> thermal_blankets = Material('mylar', 0.5 * u.mm)
    >>> bronze = Material({"Cu": 0.88, "Sn": 0.12}, 1 * u.mm)
    """

    @u.quantity_input
    def __init__(self, material_input, thickness: u.m, density=None):
        self.thickness = thickness
        if isinstance(density, u.Quantity):
            self.density = density
        if isinstance(material_input, str):
            self.list_names = [get_material_name(material_input)]
            self.list_symbols = [get_material_symbol(material_input)]
            self.mass_attenuation_coefficients = [
                MassAttenuationCoefficient(material_input)
            ]
            self.symbol = self.mass_attenuation_coefficients[0].symbol
            self.name = self.mass_attenuation_coefficients[0].name
            self.fractional_masses = np.ones(1)
            if density is None:
                self.density = get_material_density(material_input)
        elif isinstance(material_input, dict):
            self.list_names = [
                get_material_name(this_str) for this_str in list(material_input.keys())
            ]
            self.list_symbols = [
                get_material_symbol(this_str)
                for this_str in list(material_input.keys())
            ]
            # normalize the fractional masses
            fractional_masses = np.array(list(material_input.values()))
            self.fractional_masses = fractional_masses / fractional_masses.sum()
            self.name = "".join(f"{this_name}" for this_name in self.list_names)
            self.symbol = "".join(f"{this_symbol}" for this_symbol in self.list_symbols)
            self.mass_attenuation_coefficients = [
                MassAttenuationCoefficient(e) for e in self.list_names
            ]
            if density is None:
                # calculate the average weighted density
                densities = (
                    [
                        get_material_density(this_material).to("kg/m**3").value
                        for this_material in self.list_names
                    ]
                    * u.kg
                    / u.m**3
                )
                self.density = np.average(densities, weights=self.fractional_masses)
        else:
            raise TypeError("Material input must be a string or a dictionary.")

    def __repr__(self):
        """Returns a developer-relevant representation."""
        # at this point, no reason for this to be different than __str__
        return self.__str__()

    def __str__(self):
        """Returns a human-readable user-focused representation."""
        txt = f"Material('{self.name}' thickness={self.thickness} density={self.density.to('kg/m**3'):2.1f})"
        return txt

    def __add__(self, other):
        if isinstance(other, Material):
            return Stack([self, other])
        elif isinstance(other, Stack):
            return Stack([self] + other.materials)
        else:
            raise TypeError(f"Cannot add {self} and {other}")

    @u.quantity_input(energy=u.keV)
    def mass_attenuation_coefficient(self, energy):
        result = np.sum(
            np.vstack(
                [
                    atten.func(energy) * frac_mass
                    for atten, frac_mass in zip(
                        self.mass_attenuation_coefficients, self.fractional_masses
                    )
                ]
            ),
            axis=0,
        )
        if energy.isscalar:
            return result[0]
        else:
            return result

    @u.quantity_input(energy=u.keV)
    def transmission(self, energy):
        """Provide the transmission fraction (0 to 1).

        Parameters
        ----------
        energy : `astropy.units.Quantity`
            An array of energies in keV

        Raises
        ------
        ValueError
            If energy is outside of the interpolation range of 1 keV to 20 MeV.
        """
        coefficients = self.mass_attenuation_coefficient(energy)
        transmission = np.exp(-coefficients * self.density * self.thickness)
        return transmission.value  # remove the dimensionless unit

    @u.quantity_input(energy=u.keV)
    def absorption(self, energy):
        """Provides the absorption fraction (0 to 1).

        Parameters
        ----------
        energy : `astropy.units.Quantity`
            An array of energies in keV.

        Raises
        ------
        ValueError
            If energy is outside of the interpolation range of 1 keV to 20 MeV.
        """
        return 1.0 - self.transmission(energy)

    def linear_attenuation_coefficient(self, energy: u.keV):
        """Provides the linear attenuation coefficient as a function of energy.

        linear coeff = mass coeff * density.

        Parameters
        ----------
        energy : `astropy.units.Quantity`
            An array of energies in keV.

        Raises
        ------
        ValueError
            If energy is outside of the interpolation range of 1 keV to 20 MeV.
        """
        return self.mass_attenuation_coefficient(energy) * self.density


class Stack(object):
    """
    An object which enables the calculation of the x-ray transmission and
    absorption of a stack of materaials.
    This object is created automatically when `Material` objects are added together.

    Parameters
    ----------
    materials : list
        A list of `Material` objects

    Examples
    --------
    >>> from roentgen.absorption.material import Material, Stack
    >>> import astropy.units as u
    >>> detector = Stack([Material('Pt', 5 * u.um), Material('cdte', 500 * u.um)])
    >>> optical_path = Material('mylar', 50 * u.micron) + Material('Al', 1 * u.mm)
    """

    def __init__(self, materials):
        self.materials = materials

    def __add__(self, other):
        if isinstance(other, Material):
            return Stack(self.materials + [other])
        elif isinstance(other, Stack):
            return Stack(self.materials + other.materials)
        else:
            raise TypeError(f"Cannot add {self} and {other}")

    def __repr__(self) -> str:
        """Returns a developer-relevant representation."""
        # at this point, no reason for this to be different than __str__
        return self.__str__()

    def __str__(self) -> str:
        """Returns a human-readable user-focused representation."""
        txt = "Stack(["
        for this_material in self.materials:
            txt += f"{this_material}, "
        txt = f"{txt[:-2]}])"
        return txt

    def transmission(self, energy):
        """Provides the transmission fraction (0 to 1).

        Parameters
        ----------
        energy : `astropy.units.Quantity`
            An array of energies in keV

        Raises
        ------
        ValueError
            If energy is outside of the interpolation range of 1 keV to 20 MeV.
        """
        transmission = np.ones(len(energy), dtype=float)
        for material in self.materials:
            this_transmission = material.transmission(energy)
            transmission *= this_transmission
        return transmission

    def absorption(self, energy):
        """Provides the absorption fraction (0 to 1).

        Parameters
        ----------
        energy : `astropy.units.Quantity`
            An array of energies in keV.

        Raises
        ------
        ValueError
            If energy is outside of the interpolation range of 1 keV to 20 MeV.
        """
        return 1.0 - self.transmission(energy)


class Response(object):
    """
    An object to handle the response of a detector material which includes
    an optical path or filter through which x-rays must first traverse before
    reaching the detector.

    Parameters
    ----------
    optical_path : Stack
        A list of Material objects which make up the optical path.

    detector : Material or None
        A Material which represents the detector material where the x-rays
        are absorbed. If provided with None, than assume a perfectly absorbing
        detector material.

    Examples
    --------
    >>> from roentgen.absorption.material import Material, Response, Stack
    >>> import astropy.units as u
    >>> optical_path = Stack([Material('air', 1 * u.m), Material('Al', 500 * u.mm)])
    >>> resp = Response(optical_path, detector=Material('cdte', 500 * u.um))
    """

    def __init__(self, optical_path, detector):
        # make sure the materials are a list since we iterate over them
        # to calculate the transmission
        if isinstance(optical_path, Stack) or isinstance(optical_path, Material):
            self.optical_path = optical_path
        else:
            raise TypeError("optical_path must be a Stack or Material")

        if isinstance(detector, Material):
            self.detector = detector
        else:
            raise TypeError("detector must be a Material")

    def __repr__(self) -> str:
        """Returns a developer-relevant representation."""
        # at this point, no reason for this to be different than __str__
        return self.__str__()

    def __str__(self) -> str:
        """Returns a human-readable user-focused representation."""
        txt = f"Response(optical_path={self.optical_path} detector={self.detector})"
        return txt

    def response(self, energy):
        """Returns the response as a function of energy which corresponds to the
        transmission through the optical path multiplied by the absorption in
        the detector.

        Parameters
        ----------
        energy : `astropy.units.Quantity`
            An array of energies in keV.

        Raises
        ------
        ValueError
            If energy is outside of the interpolation range of 1 keV to 20 MeV.
        """
        # calculate the transmission
        transmission = np.ones(len(energy), dtype=float)
        detector_absorption = np.ones(len(energy), dtype=float)

        transmission = self.optical_path.transmission(energy)
        detector_absorption = self.detector.absorption(energy)

        return transmission * detector_absorption


class MassAttenuationCoefficient(object):
    """
    The mass attenuation coefficient.

    Parameters
    ----------
    material_str : str
        A string representation of the material which includes an element symbol
        (e.g. Si), an element name (e.g. Silicon), or the name of a compound
        (e.g. cdte, mylar).

    Attributes
    ----------
    data : `astropy.units.Quantity` array
        The mass attenuation data values.
    energy : `astropy.units.Quantity`
        The energy values of the mass attenuation values.
    symbol : `str`
        The material symbol
    name : `str`
        The material name
    func : `lambda func`
        A function which returns the interpolated mass attenuation value at
        any given energy. Energies must be given by an `astropy.units.Quantity`.
        The interpolation range is 1 keV to 20 MeV.
        Going outside that range will result in a ValueError.

    Examples
    --------
    >>> from roentgen.absorption.material import MassAttenuationCoefficient
    >>> mass_atten = MassAttenuationCoefficient('air')
    """

    def __init__(self, material):
        """
        Parameters
        ----------
        material : str
            A string representation of the material which includes an element symbol
            (e.g. Si), an element name (e.g. Silicon), or the name of a compound
            (e.g. cdte, mylar).
        """
        if is_an_element(material):
            atomic_number = get_atomic_number(material)
            filename = "z" + str(atomic_number).zfill(2) + ".csv"
            datafile_path = _data_directory / "elements" / filename
            symbol = roentgen.elements[atomic_number - 1]["symbol"]
            name = roentgen.elements[atomic_number - 1]["name"]
        elif is_in_known_compounds(material):
            compound_index = get_compound_index(material)
            symbol = roentgen.compounds[compound_index]["symbol"]
            name = roentgen.compounds[compound_index]["name"]
            filename = symbol.replace(" ", "_") + ".csv"
            datafile_path = _data_directory / "compounds_mixtures" / filename
        else:
            raise ValueError(f"Element or compound {material} not found.")
        data = np.loadtxt(datafile_path, delimiter=",")
        # find the material in our list
        self.symbol = symbol
        self.name = name
        self.energy = u.Quantity(data[:, 0] * 1000, "keV")
        self.data = u.Quantity(data[:, 1], "cm^2/g")

        self._remove_double_vals_from_data()

        data_energy_kev = np.log10(self.energy.value)
        data_attenuation_coeff = np.log10(self.data.value)
        self._f = interpolate.interp1d(
            data_energy_kev,
            data_attenuation_coeff,
            bounds_error=True,
            assume_sorted=True,
        )
        self.func = lambda x: u.Quantity(
            10 ** self._f(np.log10(x.to("keV").value)), "cm^2/g"
        )

    def __repr__(self) -> str:
        """Returns a developer-relevant representation."""
        # at this point, no reason for this to be different than __str__
        return self.__str__()

    def __str__(self) -> str:
        """Returns a human-readable user-focused representation."""
        txt = f"MassAttenuationCoefficient('{self.name}')"
        return txt

    def _remove_double_vals_from_data(self):
        """Remove double-values energy values. Edges are represented with
        the same energy index and at the bottom and top value of the edge. This
        must be removed to enable correct interpolation."""
        uniq, count = np.unique(self.energy, return_counts=True)
        duplicates = uniq[count > 1]
        for this_dup in duplicates:
            ind = (self.energy == this_dup).nonzero()
            # shift the first instance of the energy, the bottom of the edge
            self.energy[ind[0][0]] -= 1e-3 * u.eV<|MERGE_RESOLUTION|>--- conflicted
+++ resolved
@@ -1,10 +1,4 @@
-<<<<<<< HEAD
-"""A module to enable the analyze the transmission and absorption of x-rays through materials"""
-=======
-"""
-"""
-import os
->>>>>>> b8781aca
+""" """
 
 import numpy as np
 from scipy import interpolate
@@ -88,9 +82,7 @@
         if isinstance(material_input, str):
             self.list_names = [get_material_name(material_input)]
             self.list_symbols = [get_material_symbol(material_input)]
-            self.mass_attenuation_coefficients = [
-                MassAttenuationCoefficient(material_input)
-            ]
+            self.mass_attenuation_coefficients = [MassAttenuationCoefficient(material_input)]
             self.symbol = self.mass_attenuation_coefficients[0].symbol
             self.name = self.mass_attenuation_coefficients[0].name
             self.fractional_masses = np.ones(1)
@@ -101,8 +93,7 @@
                 get_material_name(this_str) for this_str in list(material_input.keys())
             ]
             self.list_symbols = [
-                get_material_symbol(this_str)
-                for this_str in list(material_input.keys())
+                get_material_symbol(this_str) for this_str in list(material_input.keys())
             ]
             # normalize the fractional masses
             fractional_masses = np.array(list(material_input.values()))
@@ -437,9 +428,7 @@
             bounds_error=True,
             assume_sorted=True,
         )
-        self.func = lambda x: u.Quantity(
-            10 ** self._f(np.log10(x.to("keV").value)), "cm^2/g"
-        )
+        self.func = lambda x: u.Quantity(10 ** self._f(np.log10(x.to("keV").value)), "cm^2/g")
 
     def __repr__(self) -> str:
         """Returns a developer-relevant representation."""
